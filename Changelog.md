--- conflicted
+++ resolved
@@ -1,4 +1,10 @@
 # Change Log
+
+## [UNRELEASED]
+
+### Added
+
+- Tool to record data from Senso
 
 ## [2.1.0] - 2018-09-18
 
@@ -9,11 +15,7 @@
 ### Added
 
 - Support for Windows platform
-<<<<<<< HEAD
-- Tool to record data from Senso
-=======
 - Support for listing SmartCard readers and subscribing to card UIDs
->>>>>>> 49c2d140
 
 ## [2.0.0] - 2018-04-09
 
