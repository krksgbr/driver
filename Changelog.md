--- conflicted
+++ resolved
@@ -5,11 +5,9 @@
 ### Changed
 
 - Let firmware update command look for bootloader if no Senso in regular mode is found
-<<<<<<< HEAD
+- Update build system and development environment
 - Drop support for connecting to Sensos on port 55568
-=======
-- Update build system and development environment
->>>>>>> 6707cfcf
+
 
 ## [2.3.0] - 2022-10-01
 
